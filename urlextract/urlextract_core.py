#!/usr/bin/env python3
# -*- coding: utf-8 -*-
"""
urlextract_core.py - file with definition of URLExtract class and urlextract cli

.. Created on 2016-07-29
.. Licence MIT
.. codeauthor:: Jan Lipovský <janlipovsky@gmail.com>, janlipovsky.cz
.. contributors: https://github.com/lipoja/URLExtract/graphs/contributors
"""
import ipaddress
import logging
import re
import socket
import string
import sys
import warnings
from collections import OrderedDict
from datetime import datetime, timedelta

import uritools

from urlextract.cachefile import CacheFileError, CacheFile

# version of URLExtract (do not forget to change it in setup.py as well)
__version__ = '0.14.0'


class URLExtract(CacheFile):
    """
    Class for finding and extracting URLs from given string.

    **Examples:**

    .. code-block:: python

        from urlextract import URLExtract

        extractor = URLExtract()
        urls = extractor.find_urls("Let's have URL example.com example.")
        print(urls) # prints: ['example.com']

        # Another way is to get a generator over found URLs in text:
        for url in extractor.gen_urls(example_text):
            print(url) # prints: ['example.com']

        # Or if you want to just check if there is at least one URL in text:
        if extractor.has_urls(example_text):
            print("Given text contains some URL")
    """
    # compiled regexp for naive validation of host name
    _hostname_re = re.compile(
        r"^([a-zA-Z0-9]|[a-zA-Z0-9][a-zA-Z0-9\-]*[a-zA-Z0-9])$")

    # list of enclosure of URL that should be removed
    _enclosure = {
        ("(", ")"),
        ("{", "}"),
        ("[", "]"),
        ("\"", "\""),
        ("\\", "\\"),
        ("'", "'"),
        ("`", "`"),
    }

    _ipv4_tld = ['.{}'.format(ip) for ip in range(256)]
    _ignore_list = set()

    def __init__(self, extract_email=False, cache_dns=True, **kwargs):
        """
        Initialize function for URLExtract class.
        Tries to get cached TLDs, if cached file does not exist it will try
        to download new list from IANA and save it to cache file.

        :param bool extract_email: True if we want to extract email from text.
            Disabled by default
        :param bool cache_dns: True replaces socket DNS lookup with caching
            equivalent provided by dnspython.
            Enabled by default
        """
        super(URLExtract, self).__init__(**kwargs)

        self._tlds_re = None
        self._reload_tlds_from_file()
        self._extract_email = extract_email
        self._cache_dns = cache_dns

        # general stop characters
        general_stop_chars = {'\"', '<', '>', ';'}
        # defining default stop chars left
        self._stop_chars_left = set(string.whitespace)
        self._stop_chars_left |= general_stop_chars | {'|', '=', ']', ')', '}'}

        # defining default stop chars left
        self._stop_chars_right = set(string.whitespace)
        self._stop_chars_right |= general_stop_chars

        # preprocessed union _stop_chars is used in _validate_tld_match
        self._stop_chars = self._stop_chars_left | self._stop_chars_right

        # characters that are allowed to be right after TLD
        self._after_tld_chars = self._get_after_tld_chars()

    def _get_after_tld_chars(self):
        """
        Initialize after tld characters
        """
        after_tld_chars = set(string.whitespace)
        after_tld_chars |= {'/', '\"', '\'', '<', '>', '?', ':', '.', ','}
        # get left enclosure characters
        _, right_enclosure = zip(*self._enclosure)
        # add right enclosure characters to be valid after TLD
        # for correct parsing of URL e.g. (example.com)
        after_tld_chars |= set(right_enclosure)

        return after_tld_chars

    def _reload_tlds_from_file(self):
        """
        Reloads TLDs from file and compile regexp.
        :raises: CacheFileError when cached file is not readable for user
        """

        tlds = sorted(self._load_cached_tlds(), key=len, reverse=True)
        tlds += self._ipv4_tld
        re_escaped = [re.escape(str(tld)) for tld in tlds]
        self._tlds_re = re.compile('|'.join(re_escaped))

    @property
    def extract_email(self):
        """
        If set to True email will be extracted from text

        :rtype: bool
        """
        return self._extract_email

    @extract_email.setter
    def extract_email(self, extract):
        """
        Set if emails will be extracted from text

        :param bool extract: True if emails should be extracted False otherwise
        """
        self._extract_email = extract

    @property
    def ignore_list(self):
        """
        Returns set of URLs on ignore list

        :return: Returns set of ignored URLs
        :rtype: set(str)
        """
        return self._ignore_list

    @ignore_list.setter
    def ignore_list(self, ignore_list):
        """
        Set of URLs to be ignored (not returned) while extracting from text

        :param set(str) ignore_list: set of URLs
        """
        self._ignore_list = ignore_list

    def load_ignore_list(self, file_name):
        """
        Load URLs from file into ignore list

        :param str file_name: path to file containing URLs
        """
        with open(file_name) as f:
            for line in f:
                url = line.strip()
                if not url:
                    continue
                self._ignore_list.add(url)

    def update(self):
        """
        Update TLD list cache file.

        :return: True if update was successful False otherwise
        :rtype: bool
        """
        if not self._download_tlds_list():
            return False

        self._reload_tlds_from_file()

        return True

    def update_when_older(self, days):
        """
        Update TLD list cache file if the list is older than
        number of days given in parameter `days` or if does not exist.

        :param int days: number of days from last change
        :return: True if update was successful, False otherwise
        :rtype: bool
        """

        last_cache = self._get_last_cachefile_modification()
        if last_cache is None:
            return self.update()

        time_to_update = last_cache + timedelta(days=days)

        if datetime.now() >= time_to_update:
            return self.update()

        return True

    @staticmethod
    def get_version():
        """
        Returns version number.

        :return: version number
        :rtype: str
        """

        return __version__

    def get_after_tld_chars(self):
        """
        Returns list of chars that are allowed after TLD

        :return: list of chars that are allowed after TLD
        :rtype: list
        """

        return list(self._after_tld_chars)

    def set_after_tld_chars(self, after_tld_chars):
        """
        Set chars that are allowed after TLD.

        :param list after_tld_chars: list of characters
        """

        self._after_tld_chars = set(after_tld_chars)

    def get_stop_chars(self):
        """
        Returns list of stop chars.

        .. deprecated:: 0.7
            Use :func:`get_stop_chars_left` or :func:`get_stop_chars_right`
            instead.

        :return: list of stop chars
        :rtype: list
        """
        warnings.warn("Method get_stop_chars is deprecated, "
                      "use `get_stop_chars_left` or "
                      "`get_stop_chars_right` instead", DeprecationWarning)
        return list(self._stop_chars)

    def set_stop_chars(self, stop_chars):
        """
        Set stop characters used when determining end of URL.

        .. deprecated:: 0.7
            Use :func:`set_stop_chars_left` or :func:`set_stop_chars_right`
            instead.

        :param list stop_chars: list of characters
        """

        warnings.warn("Method set_stop_chars is deprecated, "
                      "use `set_stop_chars_left` or "
                      "`set_stop_chars_right` instead", DeprecationWarning)
        self._stop_chars = set(stop_chars)
        self._stop_chars_left = self._stop_chars
        self._stop_chars_right = self._stop_chars

    def get_stop_chars_left(self):
        """
        Returns set of stop chars for text on left from TLD.

        :return: set of stop chars
        :rtype: set
        """
        return self._stop_chars_left

    def set_stop_chars_left(self, stop_chars):
        """
        Set stop characters for text on left from TLD.
        Stop characters are used when determining end of URL.

        :param set stop_chars: set of characters
        :raises: TypeError
        """
        if not isinstance(stop_chars, set):
            raise TypeError("stop_chars should be type set "
                            "but {} was given".format(type(stop_chars)))

        self._stop_chars_left = stop_chars
        self._stop_chars = self._stop_chars_left | self._stop_chars_right

    def get_stop_chars_right(self):
        """
        Returns set of stop chars for text on right from TLD.

        :return: set of stop chars
        :rtype: set
        """
        return self._stop_chars_right

    def set_stop_chars_right(self, stop_chars):
        """
        Set stop characters for text on right from TLD.
        Stop characters are used when determining end of URL.

        :param set stop_chars: set of characters
        :raises: TypeError
        """
        if not isinstance(stop_chars, set):
            raise TypeError("stop_chars should be type set "
                            "but {} was given".format(type(stop_chars)))

        self._stop_chars_right = stop_chars
        self._stop_chars = self._stop_chars_left | self._stop_chars_right

    def get_enclosures(self):
        """
        Returns set of enclosure pairs that might be used to enclosure URL.
        For example brackets (example.com), [example.com], {example.com}

        :return: set of tuple of enclosure characters
        :rtype: set(tuple(str,str))
        """
        return self._enclosure

    def add_enclosure(self, left_char, right_char):
        """
        Add new enclosure pair of characters. That and should be removed
        when their presence is detected at beginning and end of found URL

        :param str left_char: left character of enclosure pair - e.g. "("
        :param str right_char: right character of enclosure pair - e.g. ")"
        """
        assert len(left_char) == 1, \
            "Parameter left_char must be character not string"
        assert len(right_char) == 1, \
            "Parameter right_char must be character not string"
        self._enclosure.add((left_char, right_char))

        self._after_tld_chars = self._get_after_tld_chars()

    def remove_enclosure(self, left_char, right_char):
        """
        Remove enclosure pair from set of enclosures.

        :param str left_char: left character of enclosure pair - e.g. "("
        :param str right_char: right character of enclosure pair - e.g. ")"
        """
        assert len(left_char) == 1, \
            "Parameter left_char must be character not string"
        assert len(right_char) == 1, \
            "Parameter right_char must be character not string"
        rm_enclosure = (left_char, right_char)
        if rm_enclosure in self._enclosure:
            self._enclosure.remove(rm_enclosure)

        self._after_tld_chars = self._get_after_tld_chars()

    def _complete_url(self, text, tld_pos, tld, check_dns=False):
        """
        Expand string in both sides to match whole URL.

        :param str text: text where we want to find URL
        :param int tld_pos: position of TLD
        :param str tld: matched TLD which should be in text
        :param bool check_dns: filter results to valid domains
        :return: returns URL
        :rtype: str
        """

        left_ok = True
        right_ok = True

        max_len = len(text) - 1
        end_pos = tld_pos
        start_pos = tld_pos
        while left_ok or right_ok:
            if left_ok:
                if start_pos <= 0:
                    left_ok = False
                else:
                    if text[start_pos - 1] not in self._stop_chars_left:
                        start_pos -= 1
                    else:
                        left_ok = False
            if right_ok:
                if end_pos >= max_len:
                    right_ok = False
                else:
                    if text[end_pos + 1] not in self._stop_chars_right:
                        end_pos += 1
                    else:
                        right_ok = False

        complete_url = text[start_pos:end_pos + 1].lstrip('/')
        # remove last character from url
        # when it is allowed character right after TLD (e.g. dot, comma)
        temp_tlds = {tld + c for c in self._after_tld_chars}
        # get only dot+tld+one_char and compare
        extended_tld = complete_url[len(complete_url)-len(tld)-1:]
        if extended_tld in temp_tlds:
            # We do not want o change found URL
            if not extended_tld.endswith('/'):
                complete_url = complete_url[:-1]

        complete_url = self._split_markdown(complete_url, tld_pos-start_pos)
        complete_url = self._remove_enclosure_from_url(
            complete_url, tld_pos-start_pos, tld)
        if not self._is_domain_valid(complete_url, tld, check_dns):
            return ""

        return complete_url

    def _validate_tld_match(self, text, matched_tld, tld_pos):
        """
        Validate TLD match - tells if at found position is really TLD.

        :param str text: text where we want to find URLs
        :param str matched_tld: matched TLD
        :param int tld_pos: position of matched TLD
        :return: True if match is valid, False otherwise
        :rtype: bool
        """
        if tld_pos > len(text):
            return False

        right_tld_pos = tld_pos + len(matched_tld)
        if len(text) > right_tld_pos:
            if text[right_tld_pos] in self._after_tld_chars:
                if tld_pos > 0 and text[tld_pos - 1] \
                        not in self._stop_chars_left:
                    return True
        else:
            if tld_pos > 0 and text[tld_pos - 1] not in self._stop_chars_left:
                return True

        return False

    def _is_domain_valid(self, url, tld, check_dns=False):
        """
        Checks if given URL has valid domain name (ignores subdomains)

        :param str url: complete URL that we want to check
        :param str tld: TLD that should be found at the end of URL (hostname)
        :param bool check_dns: filter results to valid domains
        :return: True if URL is valid, False otherwise
        :rtype: bool

        >>> extractor = URLExtract()
        >>> extractor._is_domain_valid("janlipovsky.cz", ".cz")
        True

        >>> extractor._is_domain_valid("https://janlipovsky.cz", ".cz")
        True

        >>> extractor._is_domain_valid("invalid.cz.", ".cz")
        False

        >>> extractor._is_domain_valid("invalid.cz,", ".cz")
        False

        >>> extractor._is_domain_valid("in.v_alid.cz", ".cz")
        False

        >>> extractor._is_domain_valid("-is.valid.cz", ".cz")
        True

        >>> extractor._is_domain_valid("not.valid-.cz", ".cz")
        False

        >>> extractor._is_domain_valid("http://blog/media/path.io.jpg", ".cz")
        False
        """
        if not url:
            return False

        scheme_pos = url.find('://')
        if scheme_pos == -1:
            url = 'http://' + url
            added_schema = True
        else:
            added_schema = False

        url_parts = uritools.urisplit(url)
        # <scheme>://<authority>/<path>?<query>#<fragment>

        pattern = '^[0-9A-Za-z:./-]+$'
        domain_part = str(url_parts.gethost() or "") # to avoid NoneType and str concatenation
        credentials_part = str(url_parts.getuserinfo() or "")
        
        #checking for invalid characters
        if re.match(pattern,  domain_part) is None:
            return False

        # emails don't have schemes 
        if self.extract_email and not added_schema:
            return False

        # if URI contains user info and schema was automatically added
        # the url is probably an email
        if credentials_part and added_schema:
            # do not collect emails
            if not self._extract_email:
                return False
            else:
                # if we want to extract email we have to be sure that it
                # really is email -> given URL does not have other parts
                if (
                        url_parts.getport()
                        or url_parts.getpath()
                        or url_parts.getquery()
                        or url_parts.getfragment()
                ):
                    return False
                #checking for invalid characters in credentials
                if re.match(pattern,  credentials_part) is None:
                    return False

        try:
            host = url_parts.gethost()
        except ValueError:
            self._logger.info(
                "Invalid host '%s'. "
                "If the host is valid report a bug.", url
            )
            return False

        if not host:
            return False

        if host in self._ignore_list:
            return False

        # IP address are valid hosts
        is_ipv4 = isinstance(host, ipaddress.IPv4Address)
        if is_ipv4:
            return True

        # when TLD is a number the host must be IP
        if tld in self._ipv4_tld and not is_ipv4:
            return False

        host_parts = host.split('.')
        if len(host_parts) <= 1:
            return False

        host_tld = '.' + host_parts[-1]
        if host_tld != tld:
            return False

        top = host_parts[-2]

        if self._hostname_re.match(top) is None:
            return False

<<<<<<< HEAD
       
    
        
=======
        if check_dns:
            if self._cache_dns is True:
                dns_cache_install()
                self._cache_dns = False

            try:
                socket.gethostbyname(host)
            except socket.herror as err:
                if err.errno == 0:
                    self._logger.info("Unable to resolve address {}: {}"
                                      .format(host, err))
                else:
                    self._logger.info(err)
                return False
            except Exception as err:
                self._logger.info(
                    "Unknown exception during gethostbyname({}) {!r}"
                    .format(host, err))
                return False

>>>>>>> 480b6afb
        return True

    def _remove_enclosure_from_url(self, text_url, tld_pos, tld):
        """
        Removes enclosure characters from URL given in text_url.
        For example: (example.com) -> example.com

        :param str text_url: text with URL that we want to extract from
        enclosure of two characters
        :param int tld_pos: position of TLD in text_url
        :param str tld: matched TLD which should be in text
        :return: URL that has removed enclosure
        :rtype: str
        """

        enclosure_map = {
            left_char: right_char
            for left_char, right_char in self._enclosure
        }
        # get position of most right left_char of enclosure pairs
        left_pos = max([
            text_url.rfind(left_char, 0, tld_pos)
            for left_char in enclosure_map.keys()
        ])
        left_char = text_url[left_pos] if left_pos >= 0 else ''
        right_char = enclosure_map.get(left_char, '')
        # get count of left and right enclosure characters and
        left_char_count = text_url[:left_pos+1].count(left_char)
        right_char_count = text_url[left_pos:].count(right_char)
        # we want to find only pairs and ignore rest (more occurrences)
        min_count = min(left_char_count, right_char_count)

        right_pos = len(text_url)+1
        # find position of Nth occurrence of right enclosure character
        for i in range(max(min_count, 1)):
            right_pos = text_url[:right_pos].rfind(right_char)

        if right_pos < 0 or right_pos < tld_pos:
            right_pos = len(text_url)

        new_url = text_url[left_pos + 1:right_pos]
        tld_pos -= left_pos + 1

        # Get valid domain when we have input as: example.com)/path
        # we assume that if there is enclosure character after TLD it is
        # the end URL it self therefore we remove the rest
        after_tld_pos = tld_pos + len(tld)
        if after_tld_pos < len(new_url):
            if new_url[after_tld_pos] in enclosure_map.values():
                new_url_tmp = new_url[:after_tld_pos]
                return self._remove_enclosure_from_url(
                    new_url_tmp, tld_pos, tld)

        return new_url

    @staticmethod
    def _split_markdown(text_url, tld_pos):
        """
        Split markdown URL. There is an issue wen Markdown URL is found.
        Parsing of the URL does not stop on right place so wrongly found URL
        has to be split.

        :param str text_url: URL that we want to extract from enclosure
        :param int tld_pos: position of TLD
        :return: URL that has removed enclosure
        :rtype: str
        """
        # Markdown url can looks like:
        # [http://example.com/](http://example.com/status/210)

        left_bracket_pos = text_url.find('[')
        # subtract 3 because URL is never shorter than 3 characters
        if left_bracket_pos > tld_pos-3:
            return text_url

        right_bracket_pos = text_url.find(')')
        if right_bracket_pos < tld_pos:
            return text_url

        middle_pos = text_url.rfind("](")
        if middle_pos > tld_pos:
            return text_url[left_bracket_pos+1:middle_pos]
        return text_url

    def gen_urls(self, text, check_dns=False):
        """
        Creates generator over found URLs in given text.

        :param str text: text where we want to find URLs
        :param bool check_dns: filter results to valid domains
        :yields: URL found in text or empty string if no found
        :rtype: str
        """
        tld_pos = 0
        matched_tlds = self._tlds_re.findall(text)

        while matched_tlds:
            tld = matched_tlds.pop(0)
            tmp_text = text[tld_pos:]
            offset = tld_pos
            tld_pos = tmp_text.find(tld)
            validated = self._validate_tld_match(text, tld, offset + tld_pos)
            if tld_pos != -1 and validated:
                tmp_url = self._complete_url(text, offset + tld_pos, tld,
                                             check_dns)
                if tmp_url:
                    yield tmp_url

                    # do not search for TLD in already extracted URL
                    tld_pos_url = tmp_url.find(tld)
                    # move cursor right after found TLD
                    tld_pos += len(tld) + offset
                    # move cursor after end of found URL
                    rest_url = tmp_url[tld_pos_url + len(tld):]
                    tld_pos += len(rest_url)

                    # remove all matched TLDs that were found in currently
                    # extracted URL (tmp_url resp. rest_url)
                    while matched_tlds:
                        new_tld = matched_tlds[0]
                        tmp_tld_pos_url = rest_url.find(new_tld)
                        if tmp_tld_pos_url < 0:
                            break
                        rest_url = rest_url[tmp_tld_pos_url+len(new_tld):]
                        matched_tlds.pop(0)

                    continue

            # move cursor right after found TLD
            tld_pos += len(tld) + offset

    def find_urls(self, text, only_unique=False, check_dns=False):
        """
        Find all URLs in given text.

        :param str text: text where we want to find URLs
        :param bool only_unique: return only unique URLs
        :param bool check_dns: filter results to valid domains
        :return: list of URLs found in text
        :rtype: list
        """
        urls = self.gen_urls(text, check_dns)
        urls = OrderedDict.fromkeys(urls) if only_unique else urls
        return list(urls)

    def has_urls(self, text, check_dns=False):
        """
        Checks if text contains any valid URL.
        Returns True if text contains at least one URL.

        >>> extractor = URLExtract()
        >>> extractor.has_urls("Get unique URL from: http://janlipovsky.cz")
        True

        >>> extractor.has_urls("Clean text")
        False

        :param text: text where we want to find URLs
        :param bool check_dns: filter results to valid domains
        :return: True if et least one URL was found, False otherwise
        :rtype: bool
        """

        return any(self.gen_urls(text, check_dns))


def _urlextract_cli():
    """
    urlextract - command line program that will print all URLs to stdout
    Usage: urlextract [input_file] [-u] [-v]

    input_file - text file with URLs to extract
    """
    import argparse

    def get_args():
        """
        Parse programs arguments
        """
        parser = argparse.ArgumentParser(
            description='urlextract - prints out all URLs that were '
                        'found in input file or stdin based on locating '
                        'their TLDs')

        ver = URLExtract.get_version()
        parser.add_argument("-v", "--version", action="version",
                            version='%(prog)s - version {}'.format(ver))

        parser.add_argument(
            "-u", "--unique", dest='unique', action='store_true',
            help='print out only unique URLs found in file')

        parser.add_argument(
            "-c", "--check-dns", dest='check_dns', action='store_true',
            help='print out only URLs for existing domain names')

        parser.add_argument(
            '-i', '--ignore-file', metavar='<ignore_file>',
            type=str, default=None,
            help='input text file with URLs to exclude from extraction')

        parser.add_argument(
            'input_file', nargs='?', metavar='<input_file>',
            type=argparse.FileType(), default=sys.stdin,
            help='input text file with URLs to extract')

        parsed_args = parser.parse_args()
        return parsed_args

    args = get_args()
    logging.basicConfig(
        level=logging.INFO, stream=sys.stderr,
        format='%(asctime)s - %(levelname)s (%(name)s): %(message)s')
    logger = logging.getLogger('urlextract')

    try:
        urlextract = URLExtract()
        if args.ignore_file:
            urlextract.load_ignore_list(args.ignore_file)
        urlextract.update_when_older(30)
        content = args.input_file.read()
        for url in urlextract.find_urls(content, args.unique, args.check_dns):
            print(url)
    except CacheFileError as e:
        logger.error(str(e))
        sys.exit(-1)
    finally:
        args.input_file.close()


def dns_cache_install():
    try:
        from dns.resolver import LRUCache, Resolver, override_system_resolver, _resolver, default_resolver
    except ImportError:
        return

    if default_resolver and default_resolver.cache:
        resolver = default_resolver
    elif _resolver and _resolver.cache:
        resolver = _resolver
    else:
        resolver = Resolver()
        resolver.cache = LRUCache()
    override_system_resolver(resolver)


if __name__ == '__main__':
    _urlextract_cli()<|MERGE_RESOLUTION|>--- conflicted
+++ resolved
@@ -563,11 +563,6 @@
         if self._hostname_re.match(top) is None:
             return False
 
-<<<<<<< HEAD
-       
-    
-        
-=======
         if check_dns:
             if self._cache_dns is True:
                 dns_cache_install()
@@ -587,8 +582,6 @@
                     "Unknown exception during gethostbyname({}) {!r}"
                     .format(host, err))
                 return False
-
->>>>>>> 480b6afb
         return True
 
     def _remove_enclosure_from_url(self, text_url, tld_pos, tld):
