Changelog
~~~~~~~~~

<<<<<<< HEAD
- 0.3.2.1 - 0.3.2.4
=======
- 0.3.2.1 - 0.3.2.6
>>>>>>> 26e9cbe4
    - Centralized version number (fixed bug when installing via pip on system where uritools are not yet installed)
    - I am so good, that I messed up every commit what I did :D
- 0.3.2
    - Bug fix of incorrect validation of URL (e.g. 'http://blog/media/reflect.io.jpg') by Rui Silva
- 0.3.1
    - Adding badges to README.rst
- 0.3
    - Adding hostname validation
- 0.2.7
    - Public release<|MERGE_RESOLUTION|>--- conflicted
+++ resolved
@@ -1,11 +1,7 @@
 Changelog
 ~~~~~~~~~
 
-<<<<<<< HEAD
-- 0.3.2.1 - 0.3.2.4
-=======
 - 0.3.2.1 - 0.3.2.6
->>>>>>> 26e9cbe4
     - Centralized version number (fixed bug when installing via pip on system where uritools are not yet installed)
     - I am so good, that I messed up every commit what I did :D
 - 0.3.2
