--- conflicted
+++ resolved
@@ -49,14 +49,12 @@
     ("http://0.0.0.0/a.io",
      ['http://0.0.0.0/a.io']),
 
-<<<<<<< HEAD
     ("Local development url http://localhost:8000/",
         ['http://localhost:8000/']),
-=======
+
     ("http://123.56.234.210/struts_action.do",
      ['http://123.56.234.210/struts_action.do']),
 
->>>>>>> efec4b0d
 ])
 def test_find_urls(urlextract, text, expected):
     """
